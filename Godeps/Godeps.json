--- conflicted
+++ resolved
@@ -1804,50 +1804,6 @@
 		},
 		{
 			"ImportPath": "github.com/openshift/source-to-image/pkg/api",
-<<<<<<< HEAD
-			"Comment": "v1.0.5-6-g0278ed9",
-			"Rev": "528d0e97ac38354621520890878d7ea34451384b"
-		},
-		{
-			"ImportPath": "github.com/openshift/source-to-image/pkg/build",
-			"Comment": "v1.0.5-6-g0278ed9",
-			"Rev": "528d0e97ac38354621520890878d7ea34451384b"
-		},
-		{
-			"ImportPath": "github.com/openshift/source-to-image/pkg/docker",
-			"Comment": "v1.0.5-6-g0278ed9",
-			"Rev": "528d0e97ac38354621520890878d7ea34451384b"
-		},
-		{
-			"ImportPath": "github.com/openshift/source-to-image/pkg/errors",
-			"Comment": "v1.0.5-6-g0278ed9",
-			"Rev": "528d0e97ac38354621520890878d7ea34451384b"
-		},
-		{
-			"ImportPath": "github.com/openshift/source-to-image/pkg/ignore",
-			"Comment": "v1.0.5-6-g0278ed9",
-			"Rev": "528d0e97ac38354621520890878d7ea34451384b"
-		},
-		{
-			"ImportPath": "github.com/openshift/source-to-image/pkg/scm",
-			"Comment": "v1.0.5-6-g0278ed9",
-			"Rev": "528d0e97ac38354621520890878d7ea34451384b"
-		},
-		{
-			"ImportPath": "github.com/openshift/source-to-image/pkg/scripts",
-			"Comment": "v1.0.5-6-g0278ed9",
-			"Rev": "528d0e97ac38354621520890878d7ea34451384b"
-		},
-		{
-			"ImportPath": "github.com/openshift/source-to-image/pkg/tar",
-			"Comment": "v1.0.5-6-g0278ed9",
-			"Rev": "528d0e97ac38354621520890878d7ea34451384b"
-		},
-		{
-			"ImportPath": "github.com/openshift/source-to-image/pkg/util",
-			"Comment": "v1.0.5-6-g0278ed9",
-			"Rev": "528d0e97ac38354621520890878d7ea34451384b"
-=======
 			"Comment": "v1.0.8",
 			"Rev": "69a0d96663b775c5e8fa942401c7bb9ca495e8f0"
 		},
@@ -2055,7 +2011,6 @@
 			"ImportPath": "github.com/rackspace/gophercloud/openstack/networking/v2/extensions/lbaas/pools",
 			"Comment": "v1.0.0-842-g8992d74",
 			"Rev": "8992d7483a06748dea706e4716d042a4a9e73918"
->>>>>>> 1b04cb23
 		},
 		{
 			"ImportPath": "github.com/rackspace/gophercloud/openstack/networking/v2/extensions/lbaas/vips",
