package v1_test

import (
	"testing"

	"github.com/ghodss/yaml"
	"speter.net/go/exp/math/dec/inf"

	"k8s.io/kubernetes/pkg/api/unversioned"
	"k8s.io/kubernetes/pkg/runtime"
	"k8s.io/kubernetes/pkg/runtime/serializer"
	"k8s.io/kubernetes/pkg/util/diff"

	internal "github.com/openshift/origin/pkg/cmd/server/api"
	"github.com/openshift/origin/pkg/cmd/server/api/latest"
	"github.com/openshift/origin/pkg/cmd/server/api/v1"

	// install all APIs
	_ "github.com/openshift/origin/pkg/api/install"
	_ "k8s.io/kubernetes/pkg/api/install"
)

const (
	// This constant lists all possible options for the node config file in v1
	// Before modifying this constant, ensure any changes have corresponding issues filed for:
	// - documentation: https://github.com/openshift/openshift-docs/
	// - install: https://github.com/openshift/openshift-ansible/
	expectedSerializedNodeConfig = `allowDisabledDocker: false
apiVersion: v1
authConfig:
  authenticationCacheSize: 0
  authenticationCacheTTL: ""
  authorizationCacheSize: 0
  authorizationCacheTTL: ""
dnsDomain: ""
dnsIP: ""
dockerConfig:
  execHandlerName: ""
imageConfig:
  format: ""
  latest: false
iptablesSyncPeriod: ""
kind: NodeConfig
masterKubeConfig: ""
networkConfig:
  mtu: 0
nodeIP: ""
nodeName: ""
podManifestConfig:
  fileCheckIntervalSeconds: 0
  path: ""
servingInfo:
  bindAddress: ""
  bindNetwork: ""
  certFile: ""
  clientCA: ""
  keyFile: ""
  namedCertificates: null
volumeConfig:
  localQuota:
    perFSGroup: null
volumeDirectory: ""
`

	// This constant lists all possible options for the master config file in v1.
	// It also includes the fields for all the identity provider types.
	// Before modifying this constant, ensure any changes have corresponding issues filed for:
	// - documentation: https://github.com/openshift/openshift-docs/
	// - install: https://github.com/openshift/openshift-ansible/
	expectedSerializedMasterConfig = `admissionConfig:
  pluginConfig:
    plugin:
      configuration:
        apiVersion: v1
        data: ""
        kind: AdmissionPluginTestConfig
      location: ""
  pluginOrderOverride:
  - plugin
apiLevels: null
apiVersion: v1
assetConfig:
  extensionDevelopment: false
  extensionProperties: null
  extensionScripts: null
  extensionStylesheets: null
  extensions:
  - html5Mode: false
    name: ""
    sourceDirectory: ""
  loggingPublicURL: ""
  logoutURL: ""
  masterPublicURL: ""
  metricsPublicURL: ""
  publicURL: ""
  servingInfo:
    bindAddress: ""
    bindNetwork: ""
    certFile: ""
    clientCA: ""
    keyFile: ""
    maxRequestsInFlight: 0
    namedCertificates: null
    requestTimeoutSeconds: 0
auditConfig:
  enabled: false
<<<<<<< HEAD
=======
controllerConfig:
  serviceServingCert:
    signer: null
>>>>>>> 1b04cb23
controllerLeaseTTL: 0
controllers: ""
corsAllowedOrigins: null
disabledFeatures: null
dnsConfig:
  allowRecursiveQueries: false
  bindAddress: ""
  bindNetwork: ""
etcdClientInfo:
  ca: ""
  certFile: ""
  keyFile: ""
  urls: null
etcdConfig:
  address: ""
  peerAddress: ""
  peerServingInfo:
    bindAddress: ""
    bindNetwork: ""
    certFile: ""
    clientCA: ""
    keyFile: ""
    namedCertificates: null
  servingInfo:
    bindAddress: ""
    bindNetwork: ""
    certFile: ""
    clientCA: ""
    keyFile: ""
    namedCertificates: null
  storageDirectory: ""
etcdStorageConfig:
  kubernetesStoragePrefix: ""
  kubernetesStorageVersion: ""
  openShiftStoragePrefix: ""
  openShiftStorageVersion: ""
imageConfig:
  format: ""
  latest: false
imagePolicyConfig:
  disableScheduledImport: false
  maxImagesBulkImportedPerRepository: 0
  maxScheduledImageImportsPerMinute: 0
  scheduledImageImportMinimumIntervalSeconds: 0
jenkinsPipelineConfig:
  enabled: null
  parameters: null
  serviceName: ""
  templateName: ""
  templateNamespace: ""
kind: MasterConfig
kubeletClientInfo:
  ca: ""
  certFile: ""
  keyFile: ""
  port: 0
kubernetesMasterConfig:
  admissionConfig:
    pluginConfig:
      plugin:
        configuration:
          apiVersion: v1
          data: ""
          kind: AdmissionPluginTestConfig
        location: ""
    pluginOrderOverride:
    - plugin
  apiLevels: null
  apiServerArguments: null
  controllerArguments: null
  disabledAPIGroupVersions: null
  masterCount: 0
  masterIP: ""
  podEvictionTimeout: ""
  proxyClientInfo:
    certFile: ""
    keyFile: ""
  schedulerConfigFile: ""
  servicesNodePortRange: ""
  servicesSubnet: ""
  staticNodeNames: null
masterClients:
  externalKubernetesKubeConfig: ""
  openshiftLoopbackKubeConfig: ""
masterPublicURL: ""
networkConfig:
  clusterNetworkCIDR: ""
  externalIPNetworkCIDRs: null
  hostSubnetLength: 0
  networkPluginName: ""
  serviceNetworkCIDR: ""
oauthConfig:
  alwaysShowProviderSelection: false
  assetPublicURL: ""
  grantConfig:
    method: ""
    serviceAccountMethod: ""
  identityProviders:
  - challenge: false
    login: false
    mappingMethod: ""
    name: ""
    provider:
      apiVersion: v1
      ca: ""
      certFile: ""
      keyFile: ""
      kind: BasicAuthPasswordIdentityProvider
      url: ""
  - challenge: false
    login: false
    mappingMethod: ""
    name: ""
    provider:
      apiVersion: v1
      kind: AllowAllPasswordIdentityProvider
  - challenge: false
    login: false
    mappingMethod: ""
    name: ""
    provider:
      apiVersion: v1
      kind: DenyAllPasswordIdentityProvider
  - challenge: false
    login: false
    mappingMethod: ""
    name: ""
    provider:
      apiVersion: v1
      file: ""
      kind: HTPasswdPasswordIdentityProvider
  - challenge: false
    login: false
    mappingMethod: ""
    name: ""
    provider:
      apiVersion: v1
      attributes:
        email: null
        id: null
        name: null
        preferredUsername: null
      bindDN: ""
      bindPassword: ""
      ca: ""
      insecure: false
      kind: LDAPPasswordIdentityProvider
      url: ""
  - challenge: false
    login: false
    mappingMethod: ""
    name: ""
    provider:
      apiVersion: v1
      attributes:
        email: null
        id: null
        name: null
        preferredUsername: null
      bindDN: ""
      bindPassword:
        env: ""
        file: filename
        keyFile: ""
        value: ""
      ca: ""
      insecure: false
      kind: LDAPPasswordIdentityProvider
      url: ""
  - challenge: false
    login: false
    mappingMethod: ""
    name: ""
    provider:
      apiVersion: v1
      challengeURL: ""
      clientCA: ""
      clientCommonNames: null
      emailHeaders: null
      headers: null
      kind: RequestHeaderIdentityProvider
      loginURL: ""
      nameHeaders: null
      preferredUsernameHeaders: null
  - challenge: false
    login: false
    mappingMethod: ""
    name: ""
    provider:
      apiVersion: v1
      ca: ""
      certFile: ""
      domainName: ""
      keyFile: ""
      kind: KeystonePasswordIdentityProvider
      url: ""
  - challenge: false
    login: false
    mappingMethod: ""
    name: ""
    provider:
      apiVersion: v1
      clientID: ""
      clientSecret: ""
      kind: GitHubIdentityProvider
      organizations: null
  - challenge: false
    login: false
    mappingMethod: ""
    name: ""
    provider:
      apiVersion: v1
      clientID: ""
      clientSecret:
        env: ""
        file: filename
        keyFile: ""
        value: ""
      kind: GitHubIdentityProvider
      organizations: null
  - challenge: false
    login: false
    mappingMethod: ""
    name: ""
    provider:
      apiVersion: v1
      ca: ""
      clientID: ""
      clientSecret: ""
      kind: GitLabIdentityProvider
      url: ""
  - challenge: false
    login: false
    mappingMethod: ""
    name: ""
    provider:
      apiVersion: v1
      ca: ""
      clientID: ""
      clientSecret:
        env: ""
        file: filename
        keyFile: ""
        value: ""
      kind: GitLabIdentityProvider
      url: ""
  - challenge: false
    login: false
    mappingMethod: ""
    name: ""
    provider:
      apiVersion: v1
      clientID: ""
      clientSecret: ""
      hostedDomain: ""
      kind: GoogleIdentityProvider
  - challenge: false
    login: false
    mappingMethod: ""
    name: ""
    provider:
      apiVersion: v1
      clientID: ""
      clientSecret:
        env: ""
        file: filename
        keyFile: ""
        value: ""
      hostedDomain: ""
      kind: GoogleIdentityProvider
  - challenge: false
    login: false
    mappingMethod: ""
    name: ""
    provider:
      apiVersion: v1
      ca: ""
      claims:
        email: null
        id: null
        name: null
        preferredUsername: null
      clientID: ""
      clientSecret: ""
      extraAuthorizeParameters: null
      extraScopes: null
      kind: OpenIDIdentityProvider
      urls:
        authorize: ""
        token: ""
        userInfo: ""
  - challenge: false
    login: false
    mappingMethod: ""
    name: ""
    provider:
      apiVersion: v1
      ca: ""
      claims:
        email: null
        id: null
        name: null
        preferredUsername: null
      clientID: ""
      clientSecret:
        env: ""
        file: filename
        keyFile: ""
        value: ""
      extraAuthorizeParameters: null
      extraScopes: null
      kind: OpenIDIdentityProvider
      urls:
        authorize: ""
        token: ""
        userInfo: ""
  masterCA: null
  masterPublicURL: ""
  masterURL: ""
  sessionConfig:
    sessionMaxAgeSeconds: 0
    sessionName: ""
    sessionSecretsFile: ""
  templates:
    error: ""
    login: ""
    providerSelection: ""
  tokenConfig:
    accessTokenMaxAgeSeconds: 0
    authorizeTokenMaxAgeSeconds: 0
pauseControllers: false
policyConfig:
  bootstrapPolicyFile: ""
  openshiftInfrastructureNamespace: ""
  openshiftSharedResourcesNamespace: ""
  userAgentMatchingConfig:
    defaultRejectionMessage: ""
    deniedClients: null
    requiredClients: null
projectConfig:
  defaultNodeSelector: ""
  projectRequestMessage: ""
  projectRequestTemplate: ""
  securityAllocator: null
routingConfig:
  subdomain: ""
serviceAccountConfig:
  limitSecretReferences: false
  managedNames: null
  masterCA: ""
  privateKeyFile: ""
  publicKeyFiles: null
servingInfo:
  bindAddress: ""
  bindNetwork: ""
  certFile: ""
  clientCA: ""
  keyFile: ""
  maxRequestsInFlight: 0
  namedCertificates:
  - certFile: ""
    keyFile: ""
    names: null
  requestTimeoutSeconds: 0
volumeConfig:
  dynamicProvisioningEnabled: false
`
)

func TestSerializeNodeConfig(t *testing.T) {
	config := &internal.NodeConfig{
		PodManifestConfig: &internal.PodManifestConfig{},
	}
	serializedConfig, err := writeYAML(config)
	if err != nil {
		t.Fatal(err)
	}
	if string(serializedConfig) != expectedSerializedNodeConfig {
		t.Errorf("Diff:\n-------------\n%s", diff.StringDiff(string(serializedConfig), expectedSerializedNodeConfig))
	}
}

func TestReadNodeConfigLocalVolumeDirQuota(t *testing.T) {

	tests := map[string]struct {
		config   string
		expected string
	}{
		"null quota": {
			config: `
apiVersion: v1
volumeConfig:
  localQuota:
    perFSGroup: null
`,
			expected: "",
		},
		"missing quota": {
			config: `
apiVersion: v1
volumeConfig:
  localQuota:
`,
			expected: "",
		},
		"missing localQuota": {
			config: `
apiVersion: v1
volumeConfig:
`,
			expected: "",
		},
		"missing volumeConfig": {
			config: `
apiVersion: v1
`,
			expected: "",
		},
		"no unit (bytes) quota": {
			config: `
apiVersion: v1
volumeConfig:
  localQuota:
    perFSGroup: 200000
`,
			expected: "200000",
		},
		"Kb quota": {
			config: `
apiVersion: v1
volumeConfig:
  localQuota:
    perFSGroup: 200Ki
`,
			expected: "204800",
		},
		"Mb quota": {
			config: `
apiVersion: v1
volumeConfig:
  localQuota:
    perFSGroup: 512Mi
`,
			expected: "536870912",
		},
		"Gb quota": {
			config: `
apiVersion: v1
volumeConfig:
  localQuota:
    perFSGroup: 2Gi
`,
			expected: "2147483648",
		},
		"Tb quota": {
			config: `
apiVersion: v1
volumeConfig:
  localQuota:
    perFSGroup: 2Ti
`,
			expected: "2199023255552",
		},
		// This is invalid config, would be caught by validation but just
		// testing it parses ok:
		"negative quota": {
			config: `
apiVersion: v1
volumeConfig:
  localQuota:
    perFSGroup: -512Mi
`,
			expected: "-536870912",
		},
		"zero quota": {
			config: `
apiVersion: v1
volumeConfig:
  localQuota:
    perFSGroup: 0
`,
			expected: "0",
		},
	}

	for name, test := range tests {
		t.Logf("Running test: %s", name)
		nodeConfig := &internal.NodeConfig{}
		if err := latest.ReadYAMLInto([]byte(test.config), nodeConfig); err != nil {
			t.Errorf("Error reading yaml: %s", err.Error())
		}
		if test.expected == "" && nodeConfig.VolumeConfig.LocalQuota.PerFSGroup != nil {
			t.Errorf("Expected empty quota but got: %s", *nodeConfig.VolumeConfig.LocalQuota.PerFSGroup)
		}
		if test.expected != "" {
			if nodeConfig.VolumeConfig.LocalQuota.PerFSGroup == nil {
				t.Errorf("Expected quota: %s, got: nil", test.expected)
			} else {
				amount := nodeConfig.VolumeConfig.LocalQuota.PerFSGroup.Amount
				t.Logf("%s", amount.String())
				rounded := new(inf.Dec)
				rounded.Round(amount, 0, inf.RoundUp)
				t.Logf("%s", rounded.String())
				if test.expected != rounded.String() {
					t.Errorf("Expected quota: %s, got: %s", test.expected, rounded.String())
				}
			}
		}
	}
}

type AdmissionPluginTestConfig struct {
	unversioned.TypeMeta
	Data string `json:"data"`
}

func (obj *AdmissionPluginTestConfig) GetObjectKind() unversioned.ObjectKind { return &obj.TypeMeta }

func TestMasterConfig(t *testing.T) {
	internal.Scheme.AddKnownTypes(v1.SchemeGroupVersion, &AdmissionPluginTestConfig{})
	internal.Scheme.AddKnownTypes(internal.SchemeGroupVersion, &AdmissionPluginTestConfig{})
	config := &internal.MasterConfig{
		ServingInfo: internal.HTTPServingInfo{
			ServingInfo: internal.ServingInfo{
				NamedCertificates: []internal.NamedCertificate{{}},
			},
		},
		KubernetesMasterConfig: &internal.KubernetesMasterConfig{
			AdmissionConfig: internal.AdmissionConfig{
				PluginConfig: map[string]internal.AdmissionPluginConfig{ // test config as an embedded object
					"plugin": {
						Configuration: &AdmissionPluginTestConfig{},
					},
				},
				PluginOrderOverride: []string{"plugin"}, // explicitly set this field because it's omitempty
			},
		},
		EtcdConfig: &internal.EtcdConfig{},
		OAuthConfig: &internal.OAuthConfig{
			IdentityProviders: []internal.IdentityProvider{
				{Provider: &internal.BasicAuthPasswordIdentityProvider{}},
				{Provider: &internal.AllowAllPasswordIdentityProvider{}},
				{Provider: &internal.DenyAllPasswordIdentityProvider{}},
				{Provider: &internal.HTPasswdPasswordIdentityProvider{}},
				{Provider: &internal.LDAPPasswordIdentityProvider{}},
				{Provider: &internal.LDAPPasswordIdentityProvider{BindPassword: internal.StringSource{StringSourceSpec: internal.StringSourceSpec{File: "filename"}}}},
				{Provider: &internal.RequestHeaderIdentityProvider{}},
				{Provider: &internal.KeystonePasswordIdentityProvider{}},
				{Provider: &internal.GitHubIdentityProvider{}},
				{Provider: &internal.GitHubIdentityProvider{ClientSecret: internal.StringSource{StringSourceSpec: internal.StringSourceSpec{File: "filename"}}}},
				{Provider: &internal.GitLabIdentityProvider{}},
				{Provider: &internal.GitLabIdentityProvider{ClientSecret: internal.StringSource{StringSourceSpec: internal.StringSourceSpec{File: "filename"}}}},
				{Provider: &internal.GoogleIdentityProvider{}},
				{Provider: &internal.GoogleIdentityProvider{ClientSecret: internal.StringSource{StringSourceSpec: internal.StringSourceSpec{File: "filename"}}}},
				{Provider: &internal.OpenIDIdentityProvider{}},
				{Provider: &internal.OpenIDIdentityProvider{ClientSecret: internal.StringSource{StringSourceSpec: internal.StringSourceSpec{File: "filename"}}}},
			},
			SessionConfig: &internal.SessionConfig{},
			Templates:     &internal.OAuthTemplates{},
		},
		AssetConfig: &internal.AssetConfig{
			Extensions: []internal.AssetExtensionsConfig{{}},
		},
		DNSConfig: &internal.DNSConfig{},
		AdmissionConfig: internal.AdmissionConfig{
			PluginConfig: map[string]internal.AdmissionPluginConfig{ // test config as an embedded object
				"plugin": {
					Configuration: &AdmissionPluginTestConfig{},
				},
			},
			PluginOrderOverride: []string{"plugin"}, // explicitly set this field because it's omitempty
		},
		VolumeConfig: internal.MasterVolumeConfig{
			DynamicProvisioningEnabled: false,
		},
	}
	serializedConfig, err := writeYAML(config)
	if err != nil {
		t.Fatal(err)
	}
	if string(serializedConfig) != expectedSerializedMasterConfig {
		t.Errorf("Diff:\n-------------\n%s", diff.StringDiff(string(serializedConfig), expectedSerializedMasterConfig))
	}

}

func writeYAML(obj runtime.Object) ([]byte, error) {

	json, err := runtime.Encode(serializer.NewCodecFactory(internal.Scheme).LegacyCodec(v1.SchemeGroupVersion), obj)
	if err != nil {
		return nil, err
	}

	content, err := yaml.JSONToYAML(json)
	if err != nil {
		return nil, err
	}
	return content, err
}<|MERGE_RESOLUTION|>--- conflicted
+++ resolved
@@ -104,12 +104,9 @@
     requestTimeoutSeconds: 0
 auditConfig:
   enabled: false
-<<<<<<< HEAD
-=======
 controllerConfig:
   serviceServingCert:
     signer: null
->>>>>>> 1b04cb23
 controllerLeaseTTL: 0
 controllers: ""
 corsAllowedOrigins: null
