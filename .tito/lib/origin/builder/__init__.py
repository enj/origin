--- conflicted
+++ resolved
@@ -55,8 +55,6 @@
             )
             # Custom Openshift v3 stuff follows, everything above is the standard
             # builder
-<<<<<<< HEAD
-=======
             
             ## Fixup os_git_vars
             cmd = '. ./hack/common.sh ; OS_ROOT=$(pwd) ; os::build::os_version_vars ; echo ${OS_GIT_COMMIT}'
@@ -82,7 +80,6 @@
             output = run_command(update_os_git_vars)
 
             ## Fixup ldflags
->>>>>>> 5512262f
             cmd = '. ./hack/common.sh ; OS_ROOT=$(pwd) ; echo $(os::build::ldflags)'
             ldflags = run_command("bash -c '{0}'".format(cmd))
             print("LDFLAGS::{0}".format(ldflags))
